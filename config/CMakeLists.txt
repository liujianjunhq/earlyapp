#
# Copyright (C) 2018 Intel Corporation
#
# Permission is hereby granted, free of charge, to any person obtaining a copy
# of this software and associated documentation files (the "Software"),
# to deal in the Software without restriction, including without limitation
# the rights to use, copy, modify, merge, publish, distribute, sublicense,
# and/or sell copies of the Software, and to permit persons to whom
# the Software is furnished to do so, subject to the following conditions:
#
# The above copyright notice and this permission notice shall be included
# in all copies or substantial portions of the Software.
#
# THE SOFTWARE IS PROVIDED "AS IS", WITHOUT WARRANTY OF ANY KIND, EXPRESS
# OR IMPLIED, INCLUDING BUT NOT LIMITED TO THE WARRANTIES OF MERCHANTABILITY,
# FITNESS FOR A PARTICULAR PURPOSE AND NONINFRINGEMENT. IN NO EVENT SHALL
# THE AUTHORS OR COPYRIGHT HOLDERS BE LIABLE FOR ANY CLAIM, DAMAGES
# OR OTHER LIABILITY, WHETHER IN AN ACTION OF CONTRACT, TORT OR OTHERWISE,
# ARISING FROM, OUT OF OR IN CONNECTION WITH THE SOFTWARE OR THE USE
# OR OTHER DEALINGS IN THE SOFTWARE.
#
# SPDX-License-Identifier: MIT
#


# Resource files.
SET(CONF_FILES
    earlyapp.target
    earlyapp_gst.target
    earlyapp_gpnative.target
    earlyapp.slice
    ias-earlyapp.service
    ias-earlyapp-setup.service
    earlyapp_resume.service
    earlyapp-setup.service
    earlyapp-setup_gst.service
    earlyapp-setup_gpnative.service
    earlyapp-setup-ipu.service
    simple-egl.service
    simple-egl_resume.service
<<<<<<< HEAD
    cbc_attach.service
=======
    early-audio_resume.service
>>>>>>> 46c14adc
    mem_hot_add.service)

# Early App Service file.
# GStreamer base devices require different settings.
SET(EAS_TARGET earlyapp.service)
SET(EAS_SRC
    earlyapp_gpnative.service
    earlyapp_gst.service
    earlyapp.service)

# Script files.
SET(SCRIPT_FILES
    early_audio.sh
    kpi_gpio.sh
    mem_hot_add.sh)

# Install earlyapp.service
INSTALL(FILES ${EAS_SRC}
    DESTINATION ${CMAKE_INSTALL_PREFIX}/lib/systemd/system/)

# Install other configuration files.
INSTALL(FILES ${CONF_FILES}
    DESTINATION ${CMAKE_INSTALL_PREFIX}/lib/systemd/system/)

# Install scripts.
INSTALL(PROGRAMS ${SCRIPT_FILES}
    DESTINATION ${CMAKE_INSTALL_PREFIX}/share/${PROJECT_NAME}/)

# Install udev rules.
INSTALL(FILES 50-earlyapp.rules
    DESTINATION ${CMAKE_INSTALL_PREFIX}/lib/udev/rules.d/)<|MERGE_RESOLUTION|>--- conflicted
+++ resolved
@@ -38,11 +38,8 @@
     earlyapp-setup-ipu.service
     simple-egl.service
     simple-egl_resume.service
-<<<<<<< HEAD
     cbc_attach.service
-=======
     early-audio_resume.service
->>>>>>> 46c14adc
     mem_hot_add.service)
 
 # Early App Service file.
